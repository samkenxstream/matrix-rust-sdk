// Copyright 2020 The Matrix.org Foundation C.I.C.
//
// Licensed under the Apache License, Version 2.0 (the "License");
// you may not use this file except in compliance with the License.
// You may obtain a copy of the License at
//
//     http://www.apache.org/licenses/LICENSE-2.0
//
// Unless required by applicable law or agreed to in writing, software
// distributed under the License is distributed on an "AS IS" BASIS,
// WITHOUT WARRANTIES OR CONDITIONS OF ANY KIND, either express or implied.
// See the License for the specific language governing permissions and
// limitations under the License.

#![allow(dead_code)]

use std::{
    convert::TryFrom,
    sync::{Arc, Mutex},
};

use matrix_sdk_common::{
    api::r0::to_device::DeviceIdOrAllDevices,
    events::{
        key::verification::{
            ready::{ReadyEventContent, ReadyToDeviceEventContent},
            request::RequestToDeviceEventContent,
            start::StartEventContent,
            Relation, VerificationMethod,
        },
        room::message::KeyVerificationRequestEventContent,
        AnyMessageEventContent, AnyToDeviceEventContent, MessageEvent, SyncMessageEvent,
    },
    identifiers::{DeviceId, DeviceIdBox, EventId, RoomId, UserId},
    uuid::Uuid,
};

use super::{
    sas::{content_to_request, OutgoingContent, StartContent},
    FlowId,
};
use crate::{
    olm::{PrivateCrossSigningIdentity, ReadOnlyAccount},
    store::CryptoStore,
    OutgoingVerificationRequest, ReadOnlyDevice, RoomMessageRequest, Sas, ToDeviceRequest,
    UserIdentities,
};

const SUPPORTED_METHODS: &[VerificationMethod] = &[VerificationMethod::MSasV1];

pub enum RequestContent<'a> {
    ToDevice(&'a RequestToDeviceEventContent),
    Room(&'a KeyVerificationRequestEventContent),
}

impl RequestContent<'_> {
    fn from_device(&self) -> &DeviceId {
        match self {
            RequestContent::ToDevice(t) => &t.from_device,
            RequestContent::Room(r) => &r.from_device,
        }
    }

    fn methods(&self) -> &[VerificationMethod] {
        match self {
            RequestContent::ToDevice(t) => &t.methods,
            RequestContent::Room(r) => &r.methods,
        }
    }
}

impl<'a> From<&'a KeyVerificationRequestEventContent> for RequestContent<'a> {
    fn from(c: &'a KeyVerificationRequestEventContent) -> Self {
        Self::Room(c)
    }
}

impl<'a> From<&'a RequestToDeviceEventContent> for RequestContent<'a> {
    fn from(c: &'a RequestToDeviceEventContent) -> Self {
        Self::ToDevice(c)
    }
}

pub enum ReadyContent<'a> {
    ToDevice(&'a ReadyToDeviceEventContent),
    Room(&'a ReadyEventContent),
}

impl ReadyContent<'_> {
    fn from_device(&self) -> &DeviceId {
        match self {
            ReadyContent::ToDevice(t) => &t.from_device,
            ReadyContent::Room(r) => &r.from_device,
        }
    }

    fn methods(&self) -> &[VerificationMethod] {
        match self {
            ReadyContent::ToDevice(t) => &t.methods,
            ReadyContent::Room(r) => &r.methods,
        }
    }
}

impl<'a> From<&'a ReadyEventContent> for ReadyContent<'a> {
    fn from(c: &'a ReadyEventContent) -> Self {
        Self::Room(c)
    }
}

impl<'a> From<&'a ReadyToDeviceEventContent> for ReadyContent<'a> {
    fn from(c: &'a ReadyToDeviceEventContent) -> Self {
        Self::ToDevice(c)
    }
}

impl<'a> TryFrom<&'a OutgoingContent> for ReadyContent<'a> {
    type Error = ();

    fn try_from(value: &'a OutgoingContent) -> Result<Self, Self::Error> {
        match value {
            OutgoingContent::Room(_, c) => {
                if let AnyMessageEventContent::KeyVerificationReady(c) = c {
                    Ok(ReadyContent::Room(c))
                } else {
                    Err(())
                }
            }
            OutgoingContent::ToDevice(c) => {
                if let AnyToDeviceEventContent::KeyVerificationReady(c) = c {
                    Ok(ReadyContent::ToDevice(c))
                } else {
                    Err(())
                }
            }
        }
    }
}

#[derive(Clone, Debug)]
/// TODO
pub struct VerificationRequest {
    inner: Arc<Mutex<InnerRequest>>,
    account: ReadOnlyAccount,
    other_user_id: Arc<UserId>,
    private_cross_signing_identity: PrivateCrossSigningIdentity,
    store: Arc<Box<dyn CryptoStore>>,
    flow_id: Arc<FlowId>,
}

impl VerificationRequest {
    /// TODO
    pub fn new(
        account: ReadOnlyAccount,
        private_cross_signing_identity: PrivateCrossSigningIdentity,
        store: Arc<Box<dyn CryptoStore>>,
        room_id: &RoomId,
        event_id: &EventId,
        other_user: &UserId,
    ) -> Self {
        let flow_id = (room_id.to_owned(), event_id.to_owned()).into();

        let inner = Mutex::new(InnerRequest::Created(RequestState::new(
            account.user_id(),
            account.device_id(),
            other_user,
            &flow_id,
        )))
        .into();

        Self {
            inner,
            account,
            private_cross_signing_identity,
            store,
            other_user_id: other_user.clone().into(),
            flow_id: flow_id.into(),
        }
    }

    /// TODO
    pub fn request(
        own_user_id: &UserId,
        own_device_id: &DeviceId,
        other_user_id: &UserId,
    ) -> KeyVerificationRequestEventContent {
        KeyVerificationRequestEventContent {
            body: format!(
                "{} is requesting to verify your key, but your client does not \
                support in-chat key verification. You will need to use legacy \
                key verification to verify keys.",
                own_user_id
            ),
            methods: SUPPORTED_METHODS.to_vec(),
            from_device: own_device_id.into(),
            to: other_user_id.to_owned(),
        }
    }

    /// The id of the other user that is participating in this verification
    /// request.
    pub fn other_user(&self) -> &UserId {
        &self.other_user_id
    }

    /// Get the unique ID of this verification request
    pub fn flow_id(&self) -> &FlowId {
        &self.flow_id
    }

    pub(crate) fn from_room_request(
        account: ReadOnlyAccount,
        private_cross_signing_identity: PrivateCrossSigningIdentity,
        store: Arc<Box<dyn CryptoStore>>,
        sender: &UserId,
        event_id: &EventId,
        room_id: &RoomId,
        content: &KeyVerificationRequestEventContent,
    ) -> Self {
        let flow_id = FlowId::from((room_id.to_owned(), event_id.to_owned()));
        Self::from_helper(
            account,
            private_cross_signing_identity,
            store,
            sender,
            flow_id,
            content.into(),
        )
    }

    pub(crate) fn from_request(
        account: ReadOnlyAccount,
        private_cross_signing_identity: PrivateCrossSigningIdentity,
        store: Arc<Box<dyn CryptoStore>>,
        sender: &UserId,
        content: &RequestToDeviceEventContent,
    ) -> Self {
        let flow_id = FlowId::from(content.transaction_id.to_owned());
        Self::from_helper(
            account,
            private_cross_signing_identity,
            store,
            sender,
            flow_id,
            content.into(),
        )
    }

    fn from_helper(
        account: ReadOnlyAccount,
        private_cross_signing_identity: PrivateCrossSigningIdentity,
        store: Arc<Box<dyn CryptoStore>>,
        sender: &UserId,
        flow_id: FlowId,
        content: RequestContent,
    ) -> Self {
        Self {
            inner: Arc::new(Mutex::new(InnerRequest::Requested(RequestState::from_request_event(
                account.user_id(),
                account.device_id(),
                sender,
                &flow_id,
                content,
            )))),
            account,
            other_user_id: sender.clone().into(),
            private_cross_signing_identity,
            store,
            flow_id: flow_id.into(),
        }
    }

    /// Accept the verification request.
    pub fn accept(&self) -> Option<OutgoingVerificationRequest> {
        let mut inner = self.inner.lock().unwrap();

        inner.accept().map(|c| match c {
            OutgoingContent::ToDevice(content) => {
                self.content_to_request(inner.other_device_id(), content).into()
            }
            OutgoingContent::Room(room_id, content) => {
                RoomMessageRequest { room_id, txn_id: Uuid::new_v4(), content }.into()
            }
        })
    }

    #[allow(clippy::unnecessary_wraps)]
    pub(crate) fn receive_ready<'a>(
        &self,
        sender: &UserId,
        content: impl Into<ReadyContent<'a>>,
    ) -> Result<(), ()> {
        let mut inner = self.inner.lock().unwrap();
        let content = content.into();

        if let InnerRequest::Created(s) = &*inner {
            *inner = InnerRequest::Ready(s.clone().into_ready(sender, content));
        }

        Ok(())
    }

    /// Is the verification request ready to start a verification flow.
    pub fn is_ready(&self) -> bool {
        matches!(&*self.inner.lock().unwrap(), InnerRequest::Ready(_))
    }

    pub(crate) fn into_started_sas(
        self,
        event: &SyncMessageEvent<StartEventContent>,
        device: ReadOnlyDevice,
        user_identity: Option<UserIdentities>,
    ) -> Result<Sas, OutgoingContent> {
        match &*self.inner.lock().unwrap() {
            InnerRequest::Ready(s) => match &s.state.flow_id {
                FlowId::ToDevice(_) => todo!(),
                FlowId::InRoom(r, _) => s.clone().into_started_sas(
                    &event.clone().into_full_event(r.to_owned()),
                    self.store.clone(),
                    self.account.clone(),
                    self.private_cross_signing_identity.clone(),
                    device,
                    user_identity,
                ),
            },
            // TODO cancel here since we got a missmatched message or do
            // nothing?
            _ => todo!(),
        }
    }

    pub(crate) fn start(
        &self,
        device: ReadOnlyDevice,
        user_identity: Option<UserIdentities>,
    ) -> Option<(Sas, StartContent)> {
        match &*self.inner.lock().unwrap() {
            InnerRequest::Ready(s) => match &s.state.flow_id {
                FlowId::ToDevice(_) => todo!(),
                FlowId::InRoom(_, _) => Some(s.clone().start_sas(
                    self.store.clone(),
                    self.account.clone(),
                    self.private_cross_signing_identity.clone(),
                    device,
                    user_identity,
                )),
            },
            _ => None,
        }
    }

    fn content_to_request(
        &self,
        other_device_id: DeviceIdOrAllDevices,
        content: AnyToDeviceEventContent,
    ) -> ToDeviceRequest {
        content_to_request(&self.other_user_id, other_device_id, content)
    }
}

#[derive(Debug)]
enum InnerRequest {
    Created(RequestState<Created>),
    Requested(RequestState<Requested>),
    Ready(RequestState<Ready>),
    Passive(RequestState<Passive>),
}

impl InnerRequest {
    fn other_device_id(&self) -> DeviceIdOrAllDevices {
        match self {
            InnerRequest::Created(_) => DeviceIdOrAllDevices::AllDevices,
            InnerRequest::Requested(_) => DeviceIdOrAllDevices::AllDevices,
            InnerRequest::Ready(r) => {
                DeviceIdOrAllDevices::DeviceId(r.state.other_device_id.to_owned())
            }
            InnerRequest::Passive(_) => DeviceIdOrAllDevices::AllDevices,
        }
    }

    fn accept(&mut self) -> Option<OutgoingContent> {
        if let InnerRequest::Requested(s) = self {
            let (state, content) = s.clone().accept();
            *self = InnerRequest::Ready(state);

            Some(content)
        } else {
            None
        }
    }

    fn into_started_sas(
        self,
        event: &MessageEvent<StartEventContent>,
        store: Arc<Box<dyn CryptoStore>>,
        account: ReadOnlyAccount,
        private_identity: PrivateCrossSigningIdentity,
        other_device: ReadOnlyDevice,
        other_identity: Option<UserIdentities>,
    ) -> Result<Option<Sas>, OutgoingContent> {
        if let InnerRequest::Ready(s) = self {
            Ok(Some(s.into_started_sas(
                event,
                store,
                account,
                private_identity,
                other_device,
                other_identity,
            )?))
        } else {
            Ok(None)
        }
    }
}

#[derive(Clone, Debug)]
struct RequestState<S: Clone> {
    /// Our own user id.
    pub own_user_id: UserId,

    /// Our own device id.
    pub own_device_id: DeviceIdBox,

    /// The id of the user which is participating in this verification request.
    pub other_user_id: UserId,

    /// The verification request state we are in.
    state: S,
}

impl RequestState<Created> {
    fn new(
        own_user_id: &UserId,
        own_device_id: &DeviceId,
        other_user_id: &UserId,
        flow_id: &FlowId,
    ) -> Self {
        Self {
            own_user_id: own_user_id.to_owned(),
            own_device_id: own_device_id.to_owned(),
            other_user_id: other_user_id.to_owned(),
            state: Created { methods: SUPPORTED_METHODS.to_vec(), flow_id: flow_id.to_owned() },
        }
    }

<<<<<<< HEAD
    fn into_ready(self, _sender: &UserId, content: ReadyContent) -> RequestState<Ready> {
        // TODO check the flow id, and that the methods match what we suggested.
=======
    fn as_content(&self) -> KeyVerificationRequestEventContent {
        KeyVerificationRequestEventContent::new(
            format!(
                "{} is requesting to verify your key, but your client does not \
                support in-chat key verification. You will need to use legacy \
                key verification to verify keys.",
                self.own_user_id
            ),
            SUPPORTED_METHODS.to_vec(),
            self.own_device_id.clone(),
            self.other_user_id.clone(),
        )
    }

    fn into_sent(self, response: &RoomMessageResponse) -> RequestState<Sent> {
>>>>>>> fe17dce8
        RequestState {
            own_user_id: self.own_user_id,
            own_device_id: self.own_device_id,
            other_user_id: self.other_user_id,
            state: Ready {
                methods: content.methods().to_owned(),
                other_device_id: content.from_device().into(),
                flow_id: self.state.flow_id,
            },
        }
    }
}

#[derive(Clone, Debug)]
struct Created {
    /// The verification methods supported by the sender.
    pub methods: Vec<VerificationMethod>,

    /// The event id of our `m.key.verification.request` event which acts as an
    /// unique id identifying this verification flow.
    pub flow_id: FlowId,
}

#[derive(Clone, Debug)]
struct Requested {
    /// The verification methods supported by the sender.
    pub methods: Vec<VerificationMethod>,

    /// The event id of the `m.key.verification.request` event which acts as an
    /// unique id identifying this verification flow.
    pub flow_id: FlowId,

    /// The device id of the device that responded to the verification request.
    pub other_device_id: DeviceIdBox,
}

impl RequestState<Requested> {
    fn from_request_event(
        own_user_id: &UserId,
        own_device_id: &DeviceId,
        sender: &UserId,
        flow_id: &FlowId,
        content: RequestContent,
    ) -> RequestState<Requested> {
        // TODO only create this if we suport the methods
        RequestState {
            own_user_id: own_user_id.clone(),
            own_device_id: own_device_id.into(),
            other_user_id: sender.clone(),
            state: Requested {
                methods: content.methods().to_owned(),
                flow_id: flow_id.clone(),
                other_device_id: content.from_device().into(),
            },
        }
    }

    fn accept(self) -> (RequestState<Ready>, OutgoingContent) {
        let state = RequestState {
            own_user_id: self.own_user_id,
            own_device_id: self.own_device_id.clone(),
            other_user_id: self.other_user_id,
            state: Ready {
                methods: self.state.methods.clone(),
                other_device_id: self.state.other_device_id.clone(),
                flow_id: self.state.flow_id.clone(),
            },
        };

<<<<<<< HEAD
        let content = match self.state.flow_id {
            FlowId::ToDevice(i) => {
                AnyToDeviceEventContent::KeyVerificationReady(ReadyToDeviceEventContent {
                    from_device: self.own_device_id,
                    methods: self.state.methods,
                    transaction_id: i,
                })
                .into()
            }
            FlowId::InRoom(r, e) => (
                r,
                AnyMessageEventContent::KeyVerificationReady(ReadyEventContent {
                    from_device: self.own_device_id,
                    methods: self.state.methods,
                    relation: Relation { event_id: e },
                }),
            )
                .into(),
        };
=======
        let content = ReadyEventContent::new(
            self.own_device_id,
            self.state.methods,
            Relation::new(self.state.flow_id),
        );
>>>>>>> fe17dce8

        (state, content)
    }
}

#[derive(Clone, Debug)]
struct Ready {
    /// The verification methods supported by the sender.
    pub methods: Vec<VerificationMethod>,

    /// The device id of the device that responded to the verification request.
    pub other_device_id: DeviceIdBox,

    /// The event id of the `m.key.verification.request` event which acts as an
    /// unique id identifying this verification flow.
    pub flow_id: FlowId,
}

impl RequestState<Ready> {
    fn into_started_sas(
        self,
        event: &MessageEvent<StartEventContent>,
        store: Arc<Box<dyn CryptoStore>>,
        account: ReadOnlyAccount,
        private_identity: PrivateCrossSigningIdentity,
        other_device: ReadOnlyDevice,
        other_identity: Option<UserIdentities>,
    ) -> Result<Sas, OutgoingContent> {
        Sas::from_start_event(
            account,
            private_identity,
            other_device,
            store,
            (event.room_id.clone(), event.content.clone()),
            other_identity,
        )
    }

    fn start_sas(
        self,
        store: Arc<Box<dyn CryptoStore>>,
        account: ReadOnlyAccount,
        private_identity: PrivateCrossSigningIdentity,
        other_device: ReadOnlyDevice,
        other_identity: Option<UserIdentities>,
    ) -> (Sas, StartContent) {
        match self.state.flow_id {
            FlowId::ToDevice(t) => {
                Sas::start(account, private_identity, other_device, store, other_identity, Some(t))
            }
            FlowId::InRoom(r, e) => Sas::start_in_room(
                e,
                r,
                account,
                private_identity,
                other_device,
                store,
                other_identity,
            ),
        }
    }
}

#[derive(Clone, Debug)]
struct Passive {
    /// The device id of the device that responded to the verification request.
    pub other_device_id: DeviceIdBox,

    /// The event id of the `m.key.verification.request` event which acts as an
    /// unique id identifying this verification flow.
    pub flow_id: EventId,
}

#[cfg(test)]
mod test {
    use std::convert::TryFrom;

    use matrix_sdk_common::{
        events::{SyncMessageEvent, Unsigned},
        identifiers::{event_id, room_id, DeviceIdBox, UserId},
        MilliSecondsSinceUnixEpoch,
    };
    use matrix_sdk_test::async_test;

    use super::VerificationRequest;
    use crate::{
        olm::{PrivateCrossSigningIdentity, ReadOnlyAccount},
        store::{CryptoStore, MemoryStore},
        verification::{
            requests::ReadyContent,
            sas::{OutgoingContent, StartContent},
        },
        ReadOnlyDevice,
    };

    fn alice_id() -> UserId {
        UserId::try_from("@alice:example.org").unwrap()
    }

    fn alice_device_id() -> DeviceIdBox {
        "JLAFKJWSCS".into()
    }

    fn bob_id() -> UserId {
        UserId::try_from("@bob:example.org").unwrap()
    }

    fn bob_device_id() -> DeviceIdBox {
        "BOBDEVCIE".into()
    }

    #[async_test]
    async fn test_request_accepting() {
        let event_id = event_id!("$1234localhost");
        let room_id = room_id!("!test:localhost");

        let alice = ReadOnlyAccount::new(&alice_id(), &alice_device_id());
        let alice_store: Box<dyn CryptoStore> = Box::new(MemoryStore::new());
        let alice_identity = PrivateCrossSigningIdentity::empty(alice_id());

        let bob = ReadOnlyAccount::new(&bob_id(), &bob_device_id());
        let bob_store: Box<dyn CryptoStore> = Box::new(MemoryStore::new());
        let bob_identity = PrivateCrossSigningIdentity::empty(alice_id());

        let content = VerificationRequest::request(bob.user_id(), bob.device_id(), &alice_id());

        let bob_request = VerificationRequest::new(
            bob,
            bob_identity,
            bob_store.into(),
            &room_id,
            &event_id,
            &alice_id(),
        );

        let alice_request = VerificationRequest::from_room_request(
            alice,
            alice_identity,
            alice_store.into(),
            &bob_id(),
            &event_id,
            &room_id,
            &content,
        );

        let content: OutgoingContent = alice_request.accept().unwrap().into();
        let content = ReadyContent::try_from(&content).unwrap();

        bob_request.receive_ready(&alice_id(), content).unwrap();

        assert!(bob_request.is_ready());
        assert!(alice_request.is_ready());
    }

    #[async_test]
    async fn test_requesting_until_sas() {
        let event_id = event_id!("$1234localhost");
        let room_id = room_id!("!test:localhost");

        let alice = ReadOnlyAccount::new(&alice_id(), &alice_device_id());
        let alice_device = ReadOnlyDevice::from_account(&alice).await;

        let alice_store: Box<dyn CryptoStore> = Box::new(MemoryStore::new());
        let alice_identity = PrivateCrossSigningIdentity::empty(alice_id());

        let bob = ReadOnlyAccount::new(&bob_id(), &bob_device_id());
        let bob_device = ReadOnlyDevice::from_account(&bob).await;
        let bob_store: Box<dyn CryptoStore> = Box::new(MemoryStore::new());
        let bob_identity = PrivateCrossSigningIdentity::empty(alice_id());

        let content = VerificationRequest::request(bob.user_id(), bob.device_id(), &alice_id());

        let bob_request = VerificationRequest::new(
            bob,
            bob_identity,
            bob_store.into(),
            &room_id,
            &event_id,
            &alice_id(),
        );

        let alice_request = VerificationRequest::from_room_request(
            alice,
            alice_identity,
            alice_store.into(),
            &bob_id(),
            &event_id,
            &room_id,
            &content,
        );

        let content: OutgoingContent = alice_request.accept().unwrap().into();
        let content = ReadyContent::try_from(&content).unwrap();

        bob_request.receive_ready(&alice_id(), content).unwrap();

        assert!(bob_request.is_ready());
        assert!(alice_request.is_ready());

        let (bob_sas, start_content) = bob_request.start(alice_device, None).unwrap();

        let event = if let StartContent::Room(_, c) = start_content {
            SyncMessageEvent {
                content: c,
                event_id: event_id.clone(),
                sender: bob_id(),
                origin_server_ts: MilliSecondsSinceUnixEpoch::now(),
                unsigned: Unsigned::default(),
            }
        } else {
            panic!("Invalid start event content type");
        };

        let alice_sas = alice_request.into_started_sas(&event, bob_device, None).unwrap();

        assert!(!bob_sas.is_canceled());
        assert!(!alice_sas.is_canceled());
    }
}<|MERGE_RESOLUTION|>--- conflicted
+++ resolved
@@ -184,17 +184,17 @@
         own_device_id: &DeviceId,
         other_user_id: &UserId,
     ) -> KeyVerificationRequestEventContent {
-        KeyVerificationRequestEventContent {
-            body: format!(
+        KeyVerificationRequestEventContent::new(
+            format!(
                 "{} is requesting to verify your key, but your client does not \
                 support in-chat key verification. You will need to use legacy \
                 key verification to verify keys.",
                 own_user_id
             ),
-            methods: SUPPORTED_METHODS.to_vec(),
-            from_device: own_device_id.into(),
-            to: other_user_id.to_owned(),
-        }
+            SUPPORTED_METHODS.to_vec(),
+            own_device_id.into(),
+            other_user_id.to_owned(),
+        )
     }
 
     /// The id of the other user that is participating in this verification
@@ -443,26 +443,8 @@
         }
     }
 
-<<<<<<< HEAD
     fn into_ready(self, _sender: &UserId, content: ReadyContent) -> RequestState<Ready> {
         // TODO check the flow id, and that the methods match what we suggested.
-=======
-    fn as_content(&self) -> KeyVerificationRequestEventContent {
-        KeyVerificationRequestEventContent::new(
-            format!(
-                "{} is requesting to verify your key, but your client does not \
-                support in-chat key verification. You will need to use legacy \
-                key verification to verify keys.",
-                self.own_user_id
-            ),
-            SUPPORTED_METHODS.to_vec(),
-            self.own_device_id.clone(),
-            self.other_user_id.clone(),
-        )
-    }
-
-    fn into_sent(self, response: &RoomMessageResponse) -> RequestState<Sent> {
->>>>>>> fe17dce8
         RequestState {
             own_user_id: self.own_user_id,
             own_device_id: self.own_device_id,
@@ -532,33 +514,21 @@
             },
         };
 
-<<<<<<< HEAD
         let content = match self.state.flow_id {
-            FlowId::ToDevice(i) => {
-                AnyToDeviceEventContent::KeyVerificationReady(ReadyToDeviceEventContent {
-                    from_device: self.own_device_id,
-                    methods: self.state.methods,
-                    transaction_id: i,
-                })
-                .into()
-            }
+            FlowId::ToDevice(i) => AnyToDeviceEventContent::KeyVerificationReady(
+                ReadyToDeviceEventContent::new(self.own_device_id, self.state.methods, i),
+            )
+            .into(),
             FlowId::InRoom(r, e) => (
                 r,
-                AnyMessageEventContent::KeyVerificationReady(ReadyEventContent {
-                    from_device: self.own_device_id,
-                    methods: self.state.methods,
-                    relation: Relation { event_id: e },
-                }),
+                AnyMessageEventContent::KeyVerificationReady(ReadyEventContent::new(
+                    self.own_device_id,
+                    self.state.methods,
+                    Relation::new(e),
+                )),
             )
                 .into(),
         };
-=======
-        let content = ReadyEventContent::new(
-            self.own_device_id,
-            self.state.methods,
-            Relation::new(self.state.flow_id),
-        );
->>>>>>> fe17dce8
 
         (state, content)
     }
