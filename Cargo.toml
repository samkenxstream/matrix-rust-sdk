[workspace]
<<<<<<< HEAD
members = [
    "crates/matrix-qrcode",
    "crates/matrix-sdk",
    "crates/matrix-sdk-appservice",
    "crates/matrix-sdk-base",
    "crates/matrix-sdk-common",
    "crates/matrix-sdk-crypto",
    "crates/matrix-sdk-test",
    "crates/matrix-sdk-test-macros",
    "crates/matrix-sdk-ffi",
]
=======
members = ["crates/*", "xtask"]
# xtask should only be compiled when invoked explicitly
default-members = ["crates/*"]
>>>>>>> 28893ec3
<|MERGE_RESOLUTION|>--- conflicted
+++ resolved
@@ -1,18 +1,4 @@
 [workspace]
-<<<<<<< HEAD
-members = [
-    "crates/matrix-qrcode",
-    "crates/matrix-sdk",
-    "crates/matrix-sdk-appservice",
-    "crates/matrix-sdk-base",
-    "crates/matrix-sdk-common",
-    "crates/matrix-sdk-crypto",
-    "crates/matrix-sdk-test",
-    "crates/matrix-sdk-test-macros",
-    "crates/matrix-sdk-ffi",
-]
-=======
 members = ["crates/*", "xtask"]
 # xtask should only be compiled when invoked explicitly
-default-members = ["crates/*"]
->>>>>>> 28893ec3
+default-members = ["crates/*"]