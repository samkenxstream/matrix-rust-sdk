--- conflicted
+++ resolved
@@ -157,57 +157,4 @@
             session_key,
         })
     }
-<<<<<<< HEAD
-}
-
-#[cfg(all(test, any(target_os = "linux", target_arch = "wasm32")))]
-mod tests {
-    use std::time::Duration;
-
-    use matrix_sdk_common::util::modified_seconds_since_unix_epoch;
-    use matrix_sdk_test::async_test;
-    use ruma::{device_id, events::room::message::RoomMessageEventContent, room_id, user_id};
-
-    use super::EncryptionSettings;
-    use crate::{MegolmError, ReadOnlyAccount};
-
-    #[async_test]
-    async fn expiration() -> Result<(), MegolmError> {
-        let settings = EncryptionSettings { rotation_period_msgs: 1, ..Default::default() };
-
-        let account = ReadOnlyAccount::new(user_id!("@alice:example.org"), device_id!("DEVICEID"));
-        let (session, _) = account
-            .create_group_session_pair(room_id!("!test_room:example.org"), settings)
-            .await
-            .unwrap();
-
-        assert!(!session.expired());
-        let _ = session
-            .encrypt(
-                serde_json::to_value(RoomMessageEventContent::text_plain("Test message"))?,
-                "m.room.message",
-            )
-            .await;
-        assert!(session.expired());
-
-        let settings = EncryptionSettings {
-            rotation_period: Duration::from_millis(100),
-            ..Default::default()
-        };
-
-        let (mut session, _) = account
-            .create_group_session_pair(room_id!("!test_room:example.org"), settings)
-            .await
-            .unwrap();
-
-        assert!(!session.expired());
-        // FIXME: this might break on macosx and windows
-        let time = modified_seconds_since_unix_epoch(|e| e - Duration::from_secs(60 * 60));
-        session.creation_time = time;
-        assert!(session.expired());
-
-        Ok(())
-    }
-=======
->>>>>>> 649aff2c
 }