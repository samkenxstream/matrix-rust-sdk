--- conflicted
+++ resolved
@@ -423,11 +423,7 @@
     IndexeddbStore(#[from] matrix_sdk_indexeddb::OpenStoreError),
 
     /// Error opening the sled store.
-<<<<<<< HEAD
-    #[cfg(any(feature = "sled-state-store", feature = "sled-crypto-store"))]
-=======
     #[cfg(feature = "sled")]
->>>>>>> c0c4c603
     #[error(transparent)]
     SledStore(#[from] matrix_sdk_sled::OpenStoreError),
 }
