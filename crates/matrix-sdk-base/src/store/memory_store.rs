// Copyright 2021 The Matrix.org Foundation C.I.C.
//
// Licensed under the Apache License, Version 2.0 (the "License");
// you may not use this file except in compliance with the License.
// You may obtain a copy of the License at
//
//     http://www.apache.org/licenses/LICENSE-2.0
//
// Unless required by applicable law or agreed to in writing, software
// distributed under the License is distributed on an "AS IS" BASIS,
// WITHOUT WARRANTIES OR CONDITIONS OF ANY KIND, either express or implied.
// See the License for the specific language governing permissions and
// limitations under the License.

#[cfg(feature = "experimental-timeline")]
use std::collections::{BTreeMap, HashMap};
use std::{
    collections::BTreeSet,
    sync::{Arc, RwLock},
};

#[cfg(feature = "experimental-timeline")]
use async_stream::stream;
use async_trait::async_trait;
use dashmap::{DashMap, DashSet};
use lru::LruCache;
#[allow(unused_imports)]
use matrix_sdk_common::{instant::Instant, locks::Mutex};
use ruma::{
    events::{
        presence::PresenceEvent,
        receipt::Receipt,
        room::member::{
            MembershipState, OriginalSyncRoomMemberEvent, RoomMemberEventContent,
            StrippedRoomMemberEvent,
        },
        AnyGlobalAccountDataEvent, AnyRoomAccountDataEvent, AnyStrippedStateEvent,
        AnySyncStateEvent, GlobalAccountDataEventType, RoomAccountDataEventType, StateEventType,
    },
    receipt::ReceiptType,
    serde::Raw,
    EventId, MxcUri, OwnedEventId, OwnedRoomId, OwnedUserId, RoomId, UserId,
};
#[cfg(feature = "experimental-timeline")]
use ruma::{
    events::{room::redaction::SyncRoomRedactionEvent, AnySyncMessageLikeEvent, AnySyncRoomEvent},
    signatures::{redact_in_place, CanonicalJsonObject},
    RoomVersionId,
};

<<<<<<< HEAD
#[cfg(feature = "experimental-timeline")]
use super::BoxStream;
use super::{Result, RoomInfo, StateChanges, StateStore};
use crate::media::{MediaRequest, UniqueKey};
#[cfg(feature = "experimental-timeline")]
use crate::{deserialized_responses::SyncRoomEvent, StoreError};
=======
use super::{BoxStream, Result, RoomInfo, StateChanges, StateStore};
use crate::{
    deserialized_responses::{MemberEvent, SyncRoomEvent},
    media::{MediaRequest, UniqueKey},
    StoreError,
};
>>>>>>> 26935ee1

/// In-Memory, non-persistent implementation of the `StateStore`
///
/// Default if no other is configured at startup.
#[allow(clippy::type_complexity)]
#[derive(Debug, Clone)]
pub struct MemoryStore {
    sync_token: Arc<RwLock<Option<String>>>,
    filters: Arc<DashMap<String, String>>,
    account_data: Arc<DashMap<GlobalAccountDataEventType, Raw<AnyGlobalAccountDataEvent>>>,
    members: Arc<DashMap<OwnedRoomId, DashMap<OwnedUserId, OriginalSyncRoomMemberEvent>>>,
    profiles: Arc<DashMap<OwnedRoomId, DashMap<OwnedUserId, RoomMemberEventContent>>>,
    display_names: Arc<DashMap<OwnedRoomId, DashMap<String, BTreeSet<OwnedUserId>>>>,
    joined_user_ids: Arc<DashMap<OwnedRoomId, DashSet<OwnedUserId>>>,
    invited_user_ids: Arc<DashMap<OwnedRoomId, DashSet<OwnedUserId>>>,
    room_info: Arc<DashMap<OwnedRoomId, RoomInfo>>,
    room_state:
        Arc<DashMap<OwnedRoomId, DashMap<StateEventType, DashMap<String, Raw<AnySyncStateEvent>>>>>,
    room_account_data:
        Arc<DashMap<OwnedRoomId, DashMap<RoomAccountDataEventType, Raw<AnyRoomAccountDataEvent>>>>,
    stripped_room_infos: Arc<DashMap<OwnedRoomId, RoomInfo>>,
    stripped_room_state: Arc<
        DashMap<OwnedRoomId, DashMap<StateEventType, DashMap<String, Raw<AnyStrippedStateEvent>>>>,
    >,
    stripped_members: Arc<DashMap<OwnedRoomId, DashMap<OwnedUserId, StrippedRoomMemberEvent>>>,
    stripped_joined_user_ids: Arc<DashMap<OwnedRoomId, DashSet<OwnedUserId>>>,
    stripped_invited_user_ids: Arc<DashMap<OwnedRoomId, DashSet<OwnedUserId>>>,
    presence: Arc<DashMap<OwnedUserId, Raw<PresenceEvent>>>,
    room_user_receipts:
        Arc<DashMap<OwnedRoomId, DashMap<String, DashMap<OwnedUserId, (OwnedEventId, Receipt)>>>>,
    room_event_receipts: Arc<
        DashMap<OwnedRoomId, DashMap<String, DashMap<OwnedEventId, DashMap<OwnedUserId, Receipt>>>>,
    >,
    media: Arc<Mutex<LruCache<String, Vec<u8>>>>,
    custom: Arc<DashMap<Vec<u8>, Vec<u8>>>,
    #[cfg(feature = "experimental-timeline")]
    room_timeline: Arc<DashMap<OwnedRoomId, TimelineData>>,
}

impl Default for MemoryStore {
    fn default() -> Self {
        Self::new()
    }
}

impl MemoryStore {
    #[allow(dead_code)]
    /// Create a new empty MemoryStore
    pub fn new() -> Self {
        Self {
            sync_token: Default::default(),
            filters: Default::default(),
            account_data: Default::default(),
            members: Default::default(),
            profiles: Default::default(),
            display_names: Default::default(),
            joined_user_ids: Default::default(),
            invited_user_ids: Default::default(),
            room_info: Default::default(),
            room_state: Default::default(),
            room_account_data: Default::default(),
            stripped_room_infos: Default::default(),
            stripped_room_state: Default::default(),
            stripped_members: Default::default(),
            stripped_joined_user_ids: Default::default(),
            stripped_invited_user_ids: Default::default(),
            presence: Default::default(),
            room_user_receipts: Default::default(),
            room_event_receipts: Default::default(),
            media: Arc::new(Mutex::new(LruCache::new(100))),
            custom: DashMap::new().into(),
            #[cfg(feature = "experimental-timeline")]
            room_timeline: Default::default(),
        }
    }

    async fn save_filter(&self, filter_name: &str, filter_id: &str) -> Result<()> {
        self.filters.insert(filter_name.to_owned(), filter_id.to_owned());

        Ok(())
    }

    async fn get_filter(&self, filter_name: &str) -> Result<Option<String>> {
        Ok(self.filters.get(filter_name).map(|f| f.to_string()))
    }

    async fn get_sync_token(&self) -> Result<Option<String>> {
        Ok(self.sync_token.read().unwrap().clone())
    }

    async fn save_changes(&self, changes: &StateChanges) -> Result<()> {
        let now = Instant::now();

        if let Some(s) = &changes.sync_token {
            *self.sync_token.write().unwrap() = Some(s.to_owned());
        }

        for (room, events) in &changes.members {
            for event in events.values() {
                match event.content.membership {
                    MembershipState::Join => {
                        self.joined_user_ids
                            .entry(room.clone())
                            .or_default()
                            .insert(event.state_key.clone());
                        self.invited_user_ids
                            .entry(room.clone())
                            .or_default()
                            .remove(&event.state_key);
                    }
                    MembershipState::Invite => {
                        self.invited_user_ids
                            .entry(room.clone())
                            .or_default()
                            .insert(event.state_key.clone());
                        self.joined_user_ids
                            .entry(room.clone())
                            .or_default()
                            .remove(&event.state_key);
                    }
                    _ => {
                        self.joined_user_ids
                            .entry(room.clone())
                            .or_default()
                            .remove(&event.state_key);
                        self.invited_user_ids
                            .entry(room.clone())
                            .or_default()
                            .remove(&event.state_key);
                    }
                }

                self.members
                    .entry(room.clone())
                    .or_default()
                    .insert(event.state_key.clone(), event.clone());
            }
        }

        for (room, users) in &changes.profiles {
            for (user_id, profile) in users {
                self.profiles
                    .entry(room.clone())
                    .or_default()
                    .insert(user_id.clone(), profile.clone());
            }
        }

        for (room, map) in &changes.ambiguity_maps {
            for (display_name, display_names) in map {
                self.display_names
                    .entry(room.clone())
                    .or_default()
                    .insert(display_name.clone(), display_names.clone());
            }
        }

        for (event_type, event) in &changes.account_data {
            self.account_data.insert(event_type.clone(), event.clone());
        }

        for (room, events) in &changes.room_account_data {
            for (event_type, event) in events {
                self.room_account_data
                    .entry(room.clone())
                    .or_default()
                    .insert(event_type.clone(), event.clone());
            }
        }

        for (room, event_types) in &changes.state {
            for (event_type, events) in event_types {
                for (state_key, event) in events {
                    self.room_state
                        .entry(room.clone())
                        .or_default()
                        .entry(event_type.clone())
                        .or_default()
                        .insert(state_key.to_owned(), event.clone());
                }
            }
        }

        for (room_id, room_info) in &changes.room_infos {
            self.room_info.insert(room_id.clone(), room_info.clone());
        }

        for (sender, event) in &changes.presence {
            self.presence.insert(sender.clone(), event.clone());
        }

        for (room_id, info) in &changes.stripped_room_infos {
            self.stripped_room_infos.insert(room_id.clone(), info.clone());
        }

        for (room, events) in &changes.stripped_members {
            for event in events.values() {
                match event.content.membership {
                    MembershipState::Join => {
                        self.stripped_joined_user_ids
                            .entry(room.clone())
                            .or_insert_with(DashSet::new)
                            .insert(event.state_key.clone());
                        self.stripped_invited_user_ids
                            .entry(room.clone())
                            .or_insert_with(DashSet::new)
                            .remove(&event.state_key);
                    }
                    MembershipState::Invite => {
                        self.stripped_invited_user_ids
                            .entry(room.clone())
                            .or_insert_with(DashSet::new)
                            .insert(event.state_key.clone());
                        self.stripped_joined_user_ids
                            .entry(room.clone())
                            .or_insert_with(DashSet::new)
                            .remove(&event.state_key);
                    }
                    _ => {
                        self.stripped_joined_user_ids
                            .entry(room.clone())
                            .or_insert_with(DashSet::new)
                            .remove(&event.state_key);
                        self.stripped_invited_user_ids
                            .entry(room.clone())
                            .or_insert_with(DashSet::new)
                            .remove(&event.state_key);
                    }
                }

                self.stripped_members
                    .entry(room.clone())
                    .or_default()
                    .insert(event.state_key.clone(), event.clone());
            }
        }

        for (room, event_types) in &changes.stripped_state {
            for (event_type, events) in event_types {
                for (state_key, event) in events {
                    self.stripped_room_state
                        .entry(room.clone())
                        .or_default()
                        .entry(event_type.clone())
                        .or_default()
                        .insert(state_key.to_owned(), event.clone());
                }
            }
        }

        for (room, content) in &changes.receipts {
            for (event_id, receipts) in &content.0 {
                for (receipt_type, receipts) in receipts {
                    for (user_id, receipt) in receipts {
                        // Add the receipt to the room user receipts
                        if let Some((old_event, _)) = self
                            .room_user_receipts
                            .entry(room.clone())
                            .or_default()
                            .entry(receipt_type.to_string())
                            .or_default()
                            .insert(user_id.clone(), (event_id.clone(), receipt.clone()))
                        {
                            // Remove the old receipt from the room event receipts
                            if let Some(receipt_map) = self.room_event_receipts.get(room) {
                                if let Some(event_map) = receipt_map.get(receipt_type.as_ref()) {
                                    if let Some(user_map) = event_map.get_mut(&old_event) {
                                        user_map.remove(user_id);
                                    }
                                }
                            }
                        }

                        // Add the receipt to the room event receipts
                        self.room_event_receipts
                            .entry(room.clone())
                            .or_default()
                            .entry(receipt_type.to_string())
                            .or_default()
                            .entry(event_id.clone())
                            .or_default()
                            .insert(user_id.clone(), receipt.clone());
                    }
                }
            }
        }

        #[cfg(feature = "experimental-timeline")]
        for (room, timeline) in &changes.timeline {
            if timeline.sync {
                tracing::info!("Save new timeline batch from sync response for {}", room);
            } else {
                tracing::info!("Save new timeline batch from messages response for {}", room);
            }

            let mut delete_timeline = false;
            if timeline.limited {
                tracing::info!(
                    "Delete stored timeline for {} because the sync response was limited",
                    room
                );
                delete_timeline = true;
            } else if let Some(mut data) = self.room_timeline.get_mut(room) {
                if !timeline.sync && Some(&timeline.start) != data.end.as_ref() {
                    // This should only happen when a developer adds a wrong timeline
                    // batch to the `StateChanges` or the server returns a wrong response
                    // to our request.
                    tracing::warn!("Drop unexpected timeline batch for {}", room);
                    return Ok(());
                }

                // Check if the event already exists in the store
                for event in &timeline.events {
                    if let Some(event_id) = event.event_id() {
                        if data.event_id_to_position.contains_key(&event_id) {
                            delete_timeline = true;
                            break;
                        }
                    }
                }

                if !delete_timeline {
                    if timeline.sync {
                        data.start = timeline.start.clone();
                    } else {
                        data.end = timeline.end.clone();
                    }
                }
            }

            if delete_timeline {
                tracing::info!("Delete stored timeline for {} because of duplicated events", room);
                self.room_timeline.remove(room);
            }

            let mut data =
                self.room_timeline.entry(room.to_owned()).or_insert_with(|| TimelineData {
                    start: timeline.start.clone(),
                    end: timeline.end.clone(),
                    ..Default::default()
                });

            let make_room_version = || {
                self.room_info
                    .get(room)
                    .and_then(|info| {
                        info.base_info.create.as_ref().map(|event| event.room_version.clone())
                    })
                    .unwrap_or_else(|| {
                        tracing::warn!(
                            "Unable to find the room version for {}, assume version 9",
                            room
                        );
                        RoomVersionId::V9
                    })
            };

            if timeline.sync {
                let mut room_version = None;
                for event in &timeline.events {
                    // Redact events already in store only on sync response
                    if let Ok(AnySyncRoomEvent::MessageLike(
                        AnySyncMessageLikeEvent::RoomRedaction(SyncRoomRedactionEvent::Original(
                            redaction,
                        )),
                    )) = event.event.deserialize()
                    {
                        let pos = data.event_id_to_position.get(&redaction.redacts).copied();

                        if let Some(position) = pos {
                            if let Some(mut full_event) = data.events.get_mut(&position.clone()) {
                                let mut event_json: CanonicalJsonObject =
                                    full_event.event.deserialize_as()?;
                                let v = room_version.get_or_insert_with(make_room_version);

                                redact_in_place(&mut event_json, v)
                                    .map_err(StoreError::Redaction)?;
                                full_event.event = Raw::new(&event_json)?.cast();
                            }
                        }
                    }

                    data.start_position -= 1;
                    let start_position = data.start_position;
                    // Only add event with id to the position map
                    if let Some(event_id) = event.event_id() {
                        data.event_id_to_position.insert(event_id, start_position);
                    }
                    data.events.insert(start_position, event.clone());
                }
            } else {
                for event in &timeline.events {
                    data.end_position += 1;
                    let end_position = data.end_position;
                    // Only add event with id to the position map
                    if let Some(event_id) = event.event_id() {
                        data.event_id_to_position.insert(event_id, end_position);
                    }
                    data.events.insert(end_position, event.clone());
                }
            }
        }

        tracing::info!("Saved changes in {:?}", now.elapsed());

        Ok(())
    }

    async fn get_presence_event(&self, user_id: &UserId) -> Result<Option<Raw<PresenceEvent>>> {
        Ok(self.presence.get(user_id).map(|p| p.clone()))
    }

    async fn get_state_event(
        &self,
        room_id: &RoomId,
        event_type: StateEventType,
        state_key: &str,
    ) -> Result<Option<Raw<AnySyncStateEvent>>> {
        Ok(self
            .room_state
            .get(room_id)
            .and_then(|e| e.get(&event_type).and_then(|s| s.get(state_key).map(|e| e.clone()))))
    }

    async fn get_state_events(
        &self,
        room_id: &RoomId,
        event_type: StateEventType,
    ) -> Result<Vec<Raw<AnySyncStateEvent>>> {
        Ok(self
            .room_state
            .get(room_id)
            .and_then(|e| {
                e.get(&event_type).map(|s| s.iter().map(|e| e.clone()).collect::<Vec<_>>())
            })
            .unwrap_or_default())
    }

    async fn get_profile(
        &self,
        room_id: &RoomId,
        user_id: &UserId,
    ) -> Result<Option<RoomMemberEventContent>> {
        Ok(self.profiles.get(room_id).and_then(|p| p.get(user_id).map(|p| p.clone())))
    }

    async fn get_member_event(
        &self,
        room_id: &RoomId,
        state_key: &UserId,
    ) -> Result<Option<MemberEvent>> {
        if let Some(e) = self.members.get(room_id).and_then(|m| m.get(state_key).map(|m| m.clone()))
        {
            Ok(Some(e.into()))
        } else if let Some(e) =
            self.stripped_members.get(room_id).and_then(|m| m.get(state_key).map(|m| m.clone()))
        {
            Ok(Some(e.into()))
        } else {
            Ok(None)
        }
    }

    fn get_user_ids(&self, room_id: &RoomId) -> Vec<OwnedUserId> {
        if let Some(u) = self.members.get(room_id) {
            u.iter().map(|u| u.key().clone()).collect()
        } else {
            self.stripped_members
                .get(room_id)
                .map(|u| u.iter().map(|u| u.key().clone()).collect())
                .unwrap_or_default()
        }
    }

    fn get_invited_user_ids(&self, room_id: &RoomId) -> Vec<OwnedUserId> {
        self.invited_user_ids
            .get(room_id)
            .map(|u| u.iter().map(|u| u.clone()).collect())
            .unwrap_or_default()
    }

    fn get_joined_user_ids(&self, room_id: &RoomId) -> Vec<OwnedUserId> {
        self.joined_user_ids
            .get(room_id)
            .map(|u| u.iter().map(|u| u.clone()).collect())
            .unwrap_or_default()
    }

    fn get_stripped_invited_user_ids(&self, room_id: &RoomId) -> Vec<OwnedUserId> {
        self.stripped_invited_user_ids
            .get(room_id)
            .map(|u| u.iter().map(|u| u.clone()).collect())
            .unwrap_or_default()
    }

    fn get_stripped_joined_user_ids(&self, room_id: &RoomId) -> Vec<OwnedUserId> {
        self.stripped_joined_user_ids
            .get(room_id)
            .map(|u| u.iter().map(|u| u.clone()).collect())
            .unwrap_or_default()
    }

    fn get_room_infos(&self) -> Vec<RoomInfo> {
        self.room_info.iter().map(|r| r.clone()).collect()
    }

    fn get_stripped_room_infos(&self) -> Vec<RoomInfo> {
        self.stripped_room_infos.iter().map(|r| r.clone()).collect()
    }

    async fn get_account_data_event(
        &self,
        event_type: GlobalAccountDataEventType,
    ) -> Result<Option<Raw<AnyGlobalAccountDataEvent>>> {
        Ok(self.account_data.get(&event_type).map(|e| e.clone()))
    }

    async fn get_room_account_data_event(
        &self,
        room_id: &RoomId,
        event_type: RoomAccountDataEventType,
    ) -> Result<Option<Raw<AnyRoomAccountDataEvent>>> {
        Ok(self.room_account_data.get(room_id).and_then(|m| m.get(&event_type).map(|e| e.clone())))
    }

    async fn get_user_room_receipt_event(
        &self,
        room_id: &RoomId,
        receipt_type: ReceiptType,
        user_id: &UserId,
    ) -> Result<Option<(OwnedEventId, Receipt)>> {
        Ok(self.room_user_receipts.get(room_id).and_then(|m| {
            m.get(receipt_type.as_ref()).and_then(|m| m.get(user_id).map(|r| r.clone()))
        }))
    }

    async fn get_event_room_receipt_events(
        &self,
        room_id: &RoomId,
        receipt_type: ReceiptType,
        event_id: &EventId,
    ) -> Result<Vec<(OwnedUserId, Receipt)>> {
        Ok(self
            .room_event_receipts
            .get(room_id)
            .and_then(|m| {
                m.get(receipt_type.as_ref()).and_then(|m| {
                    m.get(event_id)
                        .map(|m| m.iter().map(|r| (r.key().clone(), r.value().clone())).collect())
                })
            })
            .unwrap_or_default())
    }

    async fn get_custom_value(&self, key: &[u8]) -> Result<Option<Vec<u8>>> {
        Ok(self.custom.get(key).map(|e| e.value().clone()))
    }

    async fn set_custom_value(&self, key: &[u8], value: Vec<u8>) -> Result<Option<Vec<u8>>> {
        Ok(self.custom.insert(key.to_vec(), value))
    }

    async fn add_media_content(&self, request: &MediaRequest, data: Vec<u8>) -> Result<()> {
        self.media.lock().await.put(request.unique_key(), data);

        Ok(())
    }

    async fn get_media_content(&self, request: &MediaRequest) -> Result<Option<Vec<u8>>> {
        Ok(self.media.lock().await.get(&request.unique_key()).cloned())
    }

    async fn remove_media_content(&self, request: &MediaRequest) -> Result<()> {
        self.media.lock().await.pop(&request.unique_key());

        Ok(())
    }

    async fn remove_media_content_for_uri(&self, uri: &MxcUri) -> Result<()> {
        let mut media_store = self.media.lock().await;

        let keys: Vec<String> = media_store
            .iter()
            .filter_map(
                |(key, _)| if key.starts_with(&uri.to_string()) { Some(key.clone()) } else { None },
            )
            .collect();

        for key in keys {
            media_store.pop(&key);
        }

        Ok(())
    }

    async fn remove_room(&self, room_id: &RoomId) -> Result<()> {
        self.members.remove(room_id);
        self.profiles.remove(room_id);
        self.display_names.remove(room_id);
        self.joined_user_ids.remove(room_id);
        self.invited_user_ids.remove(room_id);
        self.room_info.remove(room_id);
        self.room_state.remove(room_id);
        self.room_account_data.remove(room_id);
        self.stripped_room_infos.remove(room_id);
        self.stripped_room_state.remove(room_id);
        self.stripped_members.remove(room_id);
        self.room_user_receipts.remove(room_id);
        self.room_event_receipts.remove(room_id);

        #[cfg(feature = "experimental-timeline")]
        self.room_timeline.remove(room_id);

        Ok(())
    }

    #[cfg(feature = "experimental-timeline")]
    async fn room_timeline(
        &self,
        room_id: &RoomId,
    ) -> Result<Option<(BoxStream<Result<SyncRoomEvent>>, Option<String>)>> {
        let (events, end_token) = if let Some(data) = self.room_timeline.get(room_id) {
            (data.events.clone(), data.end.clone())
        } else {
            tracing::info!("No timeline for {} was previously stored", room_id);
            return Ok(None);
        };

        let stream = stream! {
            for (_, item) in events {
                yield Ok(item);
            }
        };

        tracing::info!(
            "Found previously stored timeline for {}, with end token {:?}",
            room_id,
            end_token
        );

        Ok(Some((Box::pin(stream), end_token)))
    }
}

#[cfg_attr(target_arch = "wasm32", async_trait(?Send))]
#[cfg_attr(not(target_arch = "wasm32"), async_trait)]
impl StateStore for MemoryStore {
    async fn save_filter(&self, filter_name: &str, filter_id: &str) -> Result<()> {
        self.save_filter(filter_name, filter_id).await
    }

    async fn save_changes(&self, changes: &StateChanges) -> Result<()> {
        self.save_changes(changes).await
    }

    async fn get_filter(&self, filter_id: &str) -> Result<Option<String>> {
        self.get_filter(filter_id).await
    }

    async fn get_sync_token(&self) -> Result<Option<String>> {
        self.get_sync_token().await
    }

    async fn get_presence_event(&self, user_id: &UserId) -> Result<Option<Raw<PresenceEvent>>> {
        self.get_presence_event(user_id).await
    }

    async fn get_state_event(
        &self,
        room_id: &RoomId,
        event_type: StateEventType,
        state_key: &str,
    ) -> Result<Option<Raw<AnySyncStateEvent>>> {
        self.get_state_event(room_id, event_type, state_key).await
    }

    async fn get_state_events(
        &self,
        room_id: &RoomId,
        event_type: StateEventType,
    ) -> Result<Vec<Raw<AnySyncStateEvent>>> {
        self.get_state_events(room_id, event_type).await
    }

    async fn get_profile(
        &self,
        room_id: &RoomId,
        user_id: &UserId,
    ) -> Result<Option<RoomMemberEventContent>> {
        self.get_profile(room_id, user_id).await
    }

    async fn get_member_event(
        &self,
        room_id: &RoomId,
        state_key: &UserId,
    ) -> Result<Option<MemberEvent>> {
        self.get_member_event(room_id, state_key).await
    }

    async fn get_user_ids(&self, room_id: &RoomId) -> Result<Vec<OwnedUserId>> {
        Ok(self.get_user_ids(room_id))
    }

    async fn get_invited_user_ids(&self, room_id: &RoomId) -> Result<Vec<OwnedUserId>> {
        let v = self.get_invited_user_ids(room_id);
        if !v.is_empty() {
            return Ok(v);
        }
        Ok(self.get_stripped_invited_user_ids(room_id))
    }

    async fn get_joined_user_ids(&self, room_id: &RoomId) -> Result<Vec<OwnedUserId>> {
        let v = self.get_joined_user_ids(room_id);
        if !v.is_empty() {
            return Ok(v);
        }
        Ok(self.get_stripped_joined_user_ids(room_id))
    }

    async fn get_room_infos(&self) -> Result<Vec<RoomInfo>> {
        Ok(self.get_room_infos())
    }

    async fn get_stripped_room_infos(&self) -> Result<Vec<RoomInfo>> {
        Ok(self.get_stripped_room_infos())
    }

    async fn get_users_with_display_name(
        &self,
        room_id: &RoomId,
        display_name: &str,
    ) -> Result<BTreeSet<OwnedUserId>> {
        Ok(self
            .display_names
            .get(room_id)
            .and_then(|d| d.get(display_name).map(|d| d.clone()))
            .unwrap_or_default())
    }

    async fn get_account_data_event(
        &self,
        event_type: GlobalAccountDataEventType,
    ) -> Result<Option<Raw<AnyGlobalAccountDataEvent>>> {
        self.get_account_data_event(event_type).await
    }

    async fn get_room_account_data_event(
        &self,
        room_id: &RoomId,
        event_type: RoomAccountDataEventType,
    ) -> Result<Option<Raw<AnyRoomAccountDataEvent>>> {
        self.get_room_account_data_event(room_id, event_type).await
    }

    async fn get_user_room_receipt_event(
        &self,
        room_id: &RoomId,
        receipt_type: ReceiptType,
        user_id: &UserId,
    ) -> Result<Option<(OwnedEventId, Receipt)>> {
        self.get_user_room_receipt_event(room_id, receipt_type, user_id).await
    }

    async fn get_event_room_receipt_events(
        &self,
        room_id: &RoomId,
        receipt_type: ReceiptType,
        event_id: &EventId,
    ) -> Result<Vec<(OwnedUserId, Receipt)>> {
        self.get_event_room_receipt_events(room_id, receipt_type, event_id).await
    }

    async fn get_custom_value(&self, key: &[u8]) -> Result<Option<Vec<u8>>> {
        self.get_custom_value(key).await
    }

    async fn set_custom_value(&self, key: &[u8], value: Vec<u8>) -> Result<Option<Vec<u8>>> {
        self.set_custom_value(key, value).await
    }

    async fn add_media_content(&self, request: &MediaRequest, data: Vec<u8>) -> Result<()> {
        self.add_media_content(request, data).await
    }

    async fn get_media_content(&self, request: &MediaRequest) -> Result<Option<Vec<u8>>> {
        self.get_media_content(request).await
    }

    async fn remove_media_content(&self, request: &MediaRequest) -> Result<()> {
        self.remove_media_content(request).await
    }

    async fn remove_media_content_for_uri(&self, uri: &MxcUri) -> Result<()> {
        self.remove_media_content_for_uri(uri).await
    }

    async fn remove_room(&self, room_id: &RoomId) -> Result<()> {
        self.remove_room(room_id).await
    }

    #[cfg(feature = "experimental-timeline")]
    async fn room_timeline(
        &self,
        room_id: &RoomId,
    ) -> Result<Option<(BoxStream<Result<SyncRoomEvent>>, Option<String>)>> {
        self.room_timeline(room_id).await
    }
}

#[derive(Debug, Default)]
#[cfg(feature = "experimental-timeline")]
struct TimelineData {
    pub start: String,
    pub start_position: isize,
    pub end: Option<String>,
    pub end_position: isize,
    pub events: BTreeMap<isize, SyncRoomEvent>,
    pub event_id_to_position: HashMap<OwnedEventId, isize>,
}

#[cfg(test)]
mod tests {

    use super::{MemoryStore, Result, StateStore};

    async fn get_store() -> Result<impl StateStore> {
        Ok(MemoryStore::new())
    }

    statestore_integration_tests! { integration }
}<|MERGE_RESOLUTION|>--- conflicted
+++ resolved
@@ -48,21 +48,15 @@
     RoomVersionId,
 };
 
-<<<<<<< HEAD
 #[cfg(feature = "experimental-timeline")]
 use super::BoxStream;
 use super::{Result, RoomInfo, StateChanges, StateStore};
-use crate::media::{MediaRequest, UniqueKey};
+use crate::{
+    deserialized_responses::MemberEvent,
+    media::{MediaRequest, UniqueKey},
+};
 #[cfg(feature = "experimental-timeline")]
 use crate::{deserialized_responses::SyncRoomEvent, StoreError};
-=======
-use super::{BoxStream, Result, RoomInfo, StateChanges, StateStore};
-use crate::{
-    deserialized_responses::{MemberEvent, SyncRoomEvent},
-    media::{MediaRequest, UniqueKey},
-    StoreError,
-};
->>>>>>> 26935ee1
 
 /// In-Memory, non-persistent implementation of the `StateStore`
 ///
