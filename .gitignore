--- conflicted
+++ resolved
@@ -4,10 +4,7 @@
 master.zip
 emsdk-*
 .idea/
-<<<<<<< HEAD
 
 ## User settings
 xcuserdata/
-=======
-.vscode/
->>>>>>> 64d9a1f6
+.vscode/